--- conflicted
+++ resolved
@@ -5,11 +5,7 @@
     given-names: "Eudald"
     orcid: "https://orcid.org/0000-0001-8556-0469"
 title: "mmsbm"
-<<<<<<< HEAD
 version: 1.0.0
-=======
-version: 0.4.2
->>>>>>> 36e67b61
 doi: 10.5281/zenodo.15011623
 date-released: 2021-08-06
 url: "https://github.com/eudald-seeslab/mmsbm"