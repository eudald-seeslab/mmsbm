--- conflicted
+++ resolved
@@ -5,16 +5,10 @@
 
 setup(
     name="mmsbm",
-<<<<<<< HEAD
     version="1.0.0",
     description="Compute Mixed Membership Stochastic Block Models.",
     py_modules=["mmsbm", "expectation_maximization", "data_handler", "helpers", "backend",
-                "kernels_numpy", "kernels_numba", "kernels_cupy"],
-=======
-    version="0.4.2",
-    description="Compute Mixed Membership Stochastic Block Models.",
-    py_modules=["mmsbm", "expectation_maximization", "data_handler", "helpers", "logger"],
->>>>>>> 36e67b61
+                "logger", "kernels_numpy", "kernels_numba", "kernels_cupy"],
     package_dir={"": "src"},
     url="https://github.com/eudald-seeslab/mmsbm",
     author="Eudald Correig",
